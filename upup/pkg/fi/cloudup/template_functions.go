--- conflicted
+++ resolved
@@ -80,10 +80,7 @@
 	dest["IAMPrefix"] = tf.IAMPrefix
 	dest["IAMServiceEC2"] = tf.IAMServiceEC2
 
-<<<<<<< HEAD
-=======
 	dest["Image"] = tf.Image
->>>>>>> 4608ef57
 }
 
 func (tf *TemplateFunctions) EtcdClusterMemberTags(etcd *api.EtcdClusterSpec, m *api.EtcdMemberSpec) map[string]string {
